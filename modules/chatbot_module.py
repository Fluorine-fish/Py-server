import sys
import os
import time
import logging

# 添加项目根目录到Python路径
current_dir = os.path.dirname(os.path.abspath(__file__))
parent_dir = os.path.dirname(current_dir)
sys.path.append(parent_dir)
sys.path.append(os.path.join(parent_dir, 'Audio'))

# 导入必要的模块
import pyaudio
import dashscope
from dashscope.audio.asr import *
from dashscope.audio.tts_v2 import *
from http import HTTPStatus
import json
from datetime import datetime
from Audio.Snowboy import snowboydecoder
from modules.Lampbot_manager import LampbotService, get_lampbot_instance

# 在文件开头添加串口模块导入
from serial_handler import SerialHandler
from config import (SERIAL_BAUDRATE, 
                    CHATBOT_MODULE,
                    TIME_OUT,
                    AUTO_RETURN)


# 修改后的Agent类定义 (直接将声明代码复制过来)
class Agent:
    asr_model = "gummy-chat-v1"  # asr模型名称
    tts_model = "cosyvoice-v1"  # tts模型名称
    tts_voice = "longxiaochun"  # tts语音名称
    assistant_model = CHATBOT_MODULE  # 大模型名称

    assistant = None  # 大模型助手
    thread = None  # 线程
    tools = None  # 工具列表

    class TTSCallback(ResultCallback):
        _player = None
        _stream = None

        def on_open(self):
            self._player = pyaudio.PyAudio()
            self._stream = self._player.open(
                format=pyaudio.paInt16, channels=1, rate=22050, output=True
            )

        def on_close(self):
            # stop player
            self._stream.stop_stream()
            self._stream.close()
            self._player.terminate()

        def on_data(self, data: bytes) -> None:
            self._stream.write(data)  # 往音频设备中写入数据,即播放音频

    class ASRCallback(TranslationRecognizerCallback):
        _mic = None
        _stream = None
        asr_result = None

        def on_open(self) -> None:
            self._mic = pyaudio.PyAudio()
            self._stream = self._mic.open(
                format=pyaudio.paInt16, channels=1, rate=16000, input=True
            )

        def on_close(self) -> None:
            self._stream.stop_stream()
            self._stream.close()
            self._mic.terminate()
            self._stream = None
            self._mic = None

        def on_event(
            self,
            request_id,
            transcription_result: TranscriptionResult,
            translation_result: TranslationResult,
            usage,
        ) -> None:
            if transcription_result is not None:
                if transcription_result.is_sentence_end:
                    self.asr_result = transcription_result.text

    def __init__(self, instructions: str, tools_json_path: str):
        # 从json中加载预设tools
        with open(tools_json_path, "r", encoding="utf-8") as tools_file:
            self.tools = json.load(tools_file)

        # 创建助手
        self.assistant = dashscope.Assistants.create(
            model=self.assistant_model,  # 大语言模型名，用于为智能体配置大模型
            name='"瞳灵"台灯智能体',  # 智能体名称，用于区别智能体的名称
            description='"瞳灵"台灯智能体,用于进行语音交互',  # 智能体的功能描述
            instructions=instructions,  # 由自然语言构成的指令，用于定义智能体的角色和任务
            tools=self.tools,  # 为智能体配置的工具列表
        )
        # 检测助手创建是否成功
        if not self.__check_status(self.assistant, "助手创建"):
            exit()
        # 创建助手的线程
        self.thread = dashscope.Threads.create()
        # 检测线程创建是否成功
        if not self.__check_status(self.thread, "线程创建"):
            exit()

    def __check_status(self, component, operation):
        if component.status_code == HTTPStatus.OK:
            print(f"{operation} 成功。")
            return True
        else:
            print(
                f"{operation} 失败。状态码：{component.status_code}，错误码：{component.code}，错误信息：{component.message}"
            )
            return False

    def get_message(self):
        # 创建语音识别回调函数
        asr_callback = self.ASRCallback()
        # 创建语音识别模型对象
        translator = TranslationRecognizerChat(
            model="gummy-chat-v1",
            format="pcm",
            sample_rate=16000,
            transcription_enabled=True,
            callback=asr_callback,
            max_end_silence=1000,  # 设置最大结束静音时长,单位为毫秒(ms),若语音结束后静音时长超过该预设值,系统将判定当前语句已结束
        )
        translator.start()
        message = ""
        while True:
            if asr_callback._stream:
                data = asr_callback._stream.read(3200, exception_on_overflow=False)
                if not translator.send_audio_frame(data):
                    message = asr_callback.asr_result
                    break
            else:
                break
        translator.stop()
        return message

    def send_message(self, messages: str):
        if messages == "":
            return
        # 向线程发送消息
        message = dashscope.Messages.create(self.thread.id, content=messages)
        # 检测消息创建是否成功
        if not self.__check_status(message, "消息创建"):
            exit()

        # 向助手发送消息
        run = dashscope.Runs.create(
            self.thread.id, assistant_id=self.assistant.id, stream=True  # 开启流式输出
        )

        # 创建tts合成器并启动
        tts_callback = self.TTSCallback()
        synthesizer = SpeechSynthesizer(
            model=self.tts_model,
            voice=self.tts_voice,
            format=AudioFormat.PCM_22050HZ_MONO_16BIT,
            callback=tts_callback,
        )

        while True:  # 添加外层循环
            for event, data in run:  # 事件流和事件数据的详细信息
                if event == "thread.run.requires_action":  # Assistant 调用了工具，正在等待函数输出
                    tool_outputs = []  # 提交输出的方法与第五步类似
                    for tool in data.required_action.submit_tool_outputs.tool_calls:
                        name = tool.function.name
                        args = json.loads(tool.function.arguments)
                        output = tools_map[name](**args)
                        tool_outputs.append(
                            {
                                "tool_call_id": tool.id,
                                "output": output,
                            }
                        )
                    run = dashscope.Runs.submit_tool_outputs(  # 提交函数输出
                        thread_id=self.thread.id,
                        run_id=data.id,
                        tool_outputs=tool_outputs,
                        stream=True,  # 此处也需要开启流式输出
                    )
                    break  # 跳出当前的 for 循环，下一次循环将轮询新的 Runs 对象。
                elif event == "thread.message.delta":
                    print(data.delta.content.text.value, end="", flush=True)
                    # 只有在synthesizer可用时才进行语音合成
                    if synthesizer:
                        try:
                            synthesizer.streaming_call(data.delta.content.text.value)
                        except Exception as e:
                            print(f"语音合成出错: {e}")
            else:
                break  # 如果首轮 for 循环正常结束（没有触发函数调用），就直接退出 while 循环

        # 完成语音合成
        if synthesizer:
            try:
                synthesizer.streaming_complete()
            except Exception as e:
                print(f"完成语音合成时出错: {e}")
        messages = dashscope.Messages.list(self.thread.id)
        if self.__check_status(messages, "消息检索"):
            if messages.data:
                # 显示最后一条消息的内容（助手的响应）
                last_message = messages.data[0]
                return last_message["content"][0]["text"]["value"]
                
    def reset(self):
        # 创建助手的线程
        self.thread = dashscope.Threads.create()
        # 检测线程创建是否成功
        if not self.__check_status(self.thread, "线程创建"):
            exit()
            
    def speak_text(self, text):
        """仅使用TTS朗读指定文本，不进行对话"""
        if not text:
            return False
            
        # 创建tts合成器
        tts_callback = self.TTSCallback()
        synthesizer = SpeechSynthesizer(
            model=self.tts_model,
            voice=self.tts_voice,
            format=AudioFormat.PCM_22050HZ_MONO_16BIT,
            callback=tts_callback,
        )

        synthesizer.streaming_call(text)
        synthesizer.streaming_complete()
    
class ChatbotService:
    """语音助手服务，用于语音交互"""

    def __init__(self):
        # 初始化默认日志器，避免 AttributeError
        self.logger = logging.getLogger("ChatbotService")
        if not self.logger.handlers:
            handler = logging.StreamHandler()
            formatter = logging.Formatter("[%(asctime)s] %(levelname)s Chatbot: %(message)s")
            handler.setFormatter(formatter)
            self.logger.addHandler(handler)
        self.logger.setLevel(logging.INFO)

        try:
            with open("Audio/config.json", "r", encoding="utf-8") as config_file:
                self.config = json.load(config_file)
        except FileNotFoundError:
            # 尝试使用绝对路径
            base_path = os.path.dirname(os.path.dirname(os.path.abspath(__file__)))
            with open(os.path.join(base_path, "Audio/config.json"), "r", encoding="utf-8") as config_file:
                self.config = json.load(config_file)
                
        self.instructions = self.config["instructions"]
        dashscope.api_key = self.config["api_key"]
        
        # 构建绝对路径
        base_path = os.path.dirname(os.path.dirname(os.path.abspath(__file__)))
        tools_path = os.path.join(base_path, "Audio/tools.json")
        
        # # 初始化串口处理器
        # try:
        #     self.serial_handler = SerialHandler(baudrate=SERIAL_BAUDRATE)
        #     self.serial_available = (self.serial_handler is not None and 
        #                            hasattr(self.serial_handler, 'initialized'))
        #     print(f"串口通信初始化: {'成功' if self.serial_available else '失败'}")
        # except Exception as e:
        #     print(f"串口通信初始化失败: {str(e)}")
        #     self.serial_handler = None
        #     self.serial_available = False
        # 改用LampbotService来处理进行台灯控制

        self.lampbot_instance = get_lampbot_instance()
        
        self.my_agent = Agent(
            instructions=self.instructions,
            tools_json_path=tools_path,
        )

        # 关键词模型路径 - 使用绝对路径
        self.kws_models = [
            os.path.join(base_path, "Snowboy/resources/models/snowboy.umdl"),
            os.path.join(base_path, "Snowboy/resources/models/computer.umdl"),
        ]

        self.lamp_status = {}
        self.lamp_status['power'] = True
        self.lamp_status['brightness'] = 500
        self.lamp_status['color_temp'] = 5300


    def initialize(self):
        """初始化语音助手"""
        print("语音助手初始化完成")
        # 示例：安全使用 logger
        try:
            self.logger.info("语音助手初始化完成")
        except Exception:
            print("语音助手初始化完成")
        return True

    def send_message(self, message):
        """发送消息并获取响应"""
        if not message:
            return "请提供有效的消息内容。"
        
        response = self.my_agent.send_message(message)
        if response:
            print(f"==>助手响应：{response}<==")
        else:
            print("==>助手未能生成响应<==")
        return response

    def chat_loop(self):
        """进入包含语音识别的交互"""

        kws_models = ["Audio/Snowboy/resources/models/lampbot.pmdl"]

        # detector = snowboydecoder.HotwordDetector(kws_models, sensitivity=0.9)
        # print("正在监听唤醒词... 按 Ctrl+C 退出")
        # detector.start(sleep_time=0.03, stop_on_detect=True)
        # detector.terminate()
        # print("唤醒词被检测到，开始语音识别...")

        # key_input
        if input() == "s":
            msg = "你好，小灵"
            self.send_message(msg) # 语音识别成功的交互

            start_time = datetime.now()
            timeout_seconds = TIME_OUT

            for i in range(2): #允许最多30次对话，对话之后进入休眠
                current_time = datetime.now()
                elapsed_time = (current_time - start_time).total_seconds()
                
                if elapsed_time >= timeout_seconds:
                    print(f"==>对话超时({timeout_seconds}秒)，助手将进入休眠状态<==")
                    break

                sentence = self.my_agent.get_message()

                if ("休息" in sentence or "结束" in sentence or "退出" in sentence) and AUTO_RETURN:
                    print("==>检测到结束语，助手将进入休眠状态<==")
                    break
                print(f"==>识别结果：{sentence}<==")
                self.my_agent.send_message(sentence)

        # msg = "小灵先休息啦，有事情可以随时叫我哦！"
        # self.my_agent.speak_text(msg)
        # print("==>对话结束，助手进入休眠状态<==")

    def reset(self):
        """重置对话上下文"""
        self.my_agent.reset()
        return True
        
    def speak_text(self, text):
        """朗读指定文本，无需进行对话"""
        return self.my_agent.speak_text(text)
    

# 全局变量用于存储聊天机器人实例
_chatbot_instance = None

def get_chatbot_instance():
    """获取聊天机器人实例"""
    global _chatbot_instance
    if _chatbot_instance is None:
        _chatbot_instance = ChatbotService()
    return _chatbot_instance

# 修改后的工具函数，支持串口通信
def light_on():
    """打开灯光"""
    print("==>打开灯光<==")
    lampbot = get_lampbot_instance()
    try:
<<<<<<< HEAD
        if (not lampbot == None) and lampbot.avilable:
            success = lampbot.light_on()
=======
        # msg = "稍等我帮你开灯哦！"
        # chatbot.speak_text(msg)  # 朗读开灯提示
        # 使用serial_module中的send_command方法
        success = chatbot.serial_handler.send_command(0x14, [0] * 8)
>>>>>>> 18aede9b
        if success:
            print("串口命令发送成功: 开灯")
            return "success"
        else:
            print("串口命令发送失败: 开灯")
            return "串口命令发送失败，未执行开灯操作"
    except Exception as e:
        print(f"发送开灯命令时出错: {str(e)}")
        return "开灯命令执行出错，请检查串口连接"

def light_off():
    """关闭灯光"""
    print("==>关闭灯光<==")
    lampbot = get_lampbot_instance()
    try:
<<<<<<< HEAD
        if (not lampbot == None) and lampbot.avilable:
            success = lampbot.light_off()
=======
        # msg = "稍等我帮你关灯哦！"
        # chatbot.speak_text(msg)  # 朗读关灯提示
        # 使用serial_module中的send_command方法
        success = chatbot.serial_handler.send_command(0x15, [0] * 8)
>>>>>>> 18aede9b
        if success:
            print("串口命令发送成功: 关灯")
            return "success"
        else:
            print("串口命令发送失败: 关灯")
            return "串口命令发送失败，未执行开灯操作"
    except Exception as e:
        print(f"发送关灯命令时出错: {str(e)}")
        return "关灯命令执行出错，请检查串口连接"

def light_brighter():
    """调高灯光亮度"""
    print("==>调高灯光亮度<==")
    lampbot = get_lampbot_instance()
    try:
<<<<<<< HEAD
        if(not lampbot == None) and lampbot.avilable:
            success = lampbot.light_brighter()
=======
        # msg = "稍等我帮你调整一下哦！"
        # chatbot.speak_text(msg) 
        # 使用serial_module中的send_command方法
        success = chatbot.serial_handler.send_command(0x10, [0] * 8)
>>>>>>> 18aede9b
        if success:
            print("串口命令发送成功: 调高灯光亮度")
            return "success"
        else:
            print("串口命令发送失败: 调高灯光亮度")
            return "串口命令发送失败，未执行调高灯光亮度操作"
    except Exception as e:
        print(f"发送调高亮度命令时出错: {str(e)}")
        return "调高亮度命令执行出错，请检查串口连接"

def light_dimmer():
    """调低灯光亮度"""
    print("==>调低灯光亮度<==")
    lampbot = get_lampbot_instance()
    try:
<<<<<<< HEAD
        if (not lampbot == None) and lampbot.avilable:
            success = lampbot.light_dimmer()
=======
        # msg = "稍等我帮你调整一下哦！"
        # chatbot.speak_text(msg)
        # 使用serial_module中的send_command方法
        success = chatbot.serial_handler.send_command(0x11, [0] * 8)
>>>>>>> 18aede9b
        if success:
            print("串口命令发送成功: 调低灯光亮度")
            return "success"
        else:
            print("串口命令发送失败: 调低灯光亮度")
            return "串口命令发送失败，未执行调低灯光亮度操作"
    except Exception as e:
        print(f"发送调低亮度命令时出错: {str(e)}")
        return "调低亮度命令执行出错，请检查串口连接"

def color_temperature_up():
    """提升光照色温"""
    print("==>提升光照色温<==")
    lampbot = get_lampbot_instance()
    try:
<<<<<<< HEAD
        if (not lampbot == None) and lampbot.avilable:
            success = lampbot.color_temperature_up()
=======
        # msg = "稍等我帮你调整一下哦！"
        # chatbot.speak_text(msg)
        success = chatbot.serial_handler.send_command(0x12, [0] * 8)
>>>>>>> 18aede9b
        if success:
            print("串口命令发送成功: 提升光照色温")
            return "success"
        else:
            print("串口命令发送失败: 提升光照色温")
            return "串口命令发送失败，未执行提升光照色温操作"
    except Exception as e:
        print(f"发送提升色温命令时出错: {str(e)}")
        return "提升色温命令执行出错，请检查串口连接"

def color_temperature_down():
    """降低光照色温"""
    print("==>降低光照色温<==")
    lampbot = get_lampbot_instance()
    try:
<<<<<<< HEAD
        if (not lampbot == None) and lampbot.avilable:
            success = lampbot.color_temperature_down()
=======
        # msg = "稍等我帮你调整一下哦！"
        # chatbot.speak_text(msg)
        success = chatbot.serial_handler.send_command(0x13, [0] * 8)
>>>>>>> 18aede9b
        if success:
            print("串口命令发送成功: 降低光照色温")
            return "success"
        else:
            print("串口命令发送失败: 降低光照色温")
            return "串口命令发送失败，未执行降低光照色温操作"
    except Exception as e:
        print(f"发送降低色温命令时出错: {str(e)}")
        return "降低色温命令执行出错，请检查串口连接"

def posture_reminder():
    """进行坐姿提醒"""
    print("==>进行坐姿提醒<==")
    lampbot = get_lampbot_instance()
    try:
        if ( not lampbot == None) and lampbot.avilable:
            success = lampbot.posture_reminder()
        if success:
            print("串口命令发送成功: 坐姿提醒")
            return "success"
        else:
            print("串口命令发送失败: 坐姿提醒")
            return "串口命令发送失败，未执行坐姿提醒操作"
    except Exception as e:
        print(f"发送坐姿提醒命令时出错: {str(e)}")
        return "坐姿提醒命令执行出错，请检查串口连接"

def posture_reminder_voiced():
    """进行坐姿提醒"""
    print("==>进行坐姿提醒<==")
    chatbot = get_chatbot_instance()
    try:
        try:
            msg = "嗨小伙伴，长时间用眼容易疲劳哦，快休息一下吧！"
            chatbot.speak_text(msg)
        except Exception as e:
            print("发送语音失败")
        # 使用serial_module中的send_command方法
        success = chatbot.serial_handler.send_command(0x20, [0] * 8)
        if success:
            print("串口命令发送成功: 坐姿提醒")
            return "success"
        else:
            print("串口命令发送失败: 坐姿提醒")
            return "串口命令发送失败，未执行坐姿提醒操作"
    except Exception as e:
        print(f"发送坐姿提醒命令时出错: {str(e)}")
        return "坐姿提醒命令执行出错，请检查串口连接"

def reading_mode():
    """进行阅读模式"""
    print("==>进行阅读模式<==")
    lampbot = get_lampbot_instance()
    try:
<<<<<<< HEAD
        if (not lampbot == None) and lampbot.avilable:
            success = lampbot.reading_mode()
=======
        # msg = "稍等我帮你打开阅读模式哦！"
        # chatbot.speak_text(msg)
        # 使用serial_module中的send_command方法
        success = chatbot.serial_handler.send_command(0x50, [0] * 8)
>>>>>>> 18aede9b
        if success:
            print("串口命令发送成功: 阅读模式")
            return "success"
        else:
            print("串口命令发送失败: 阅读模式")
            return "串口命令发送失败，未执行阅读模式操作"
    except Exception as e:
        print(f"发送阅读模式命令时出错: {str(e)}")
        return "阅读模式命令执行出错，请检查串口连接"

def learning_mode():
    """进行学习模式"""
    print("==>进行学习模式<==")
    lampbot = get_lampbot_instance()
    try:
<<<<<<< HEAD
        if (not lampbot == None) and lampbot.avilable:
            success = lampbot.learning_mode()
=======
        # msg = "稍等我帮你打开学习模式哦！"
        # chatbot.speak_text(msg)
        # 使用serial_module中的send_command方法
        success = chatbot.serial_handler.send_command(0x51, [0] * 8)
>>>>>>> 18aede9b
        if success:
            print("串口命令发送成功: 进行学习模式")
            return "success"
        else:
            print("串口命令发送失败: 进行学习模式")
            return "串口命令发送失败，未执行进行学习模式操作"
    except Exception as e:
        print(f"发送进行学习模式命令时出错: {str(e)}")
        return "进行学习模式命令执行出错，请检查串口连接"
    
def vision_reminder():
    """进行远眺提醒"""
    print("==>进行远眺提醒<==")
    lampbot = get_lampbot_instance()
    try:
<<<<<<< HEAD
        if (not lampbot == None) and lampbot.avilable:
            success = lampbot.vision_reminder()
=======
        # msg = "不如稍微休息一下，远眺一下哦！"
        # chatbot.speak_text(msg)
        # 使用serial_module中的send_command方法
        success = chatbot.serial_handler.send_command(0x21, [0] * 8)
>>>>>>> 18aede9b
        if success:
            print("串口命令发送成功: 远眺提醒")
            return "success"
        else:
            print("串口命令发送失败: 远眺提醒")
            return "串口命令发送失败，未执行远眺提醒操作"
    except Exception as e:
        print(f"发送远眺提醒命令时出错: {str(e)}")
        return "远眺提醒命令执行出错，请检查串口连接"
    
def vision_reminder_voiced():
    """进行远眺提醒"""
    print("==>进行远眺提醒<==")
    chatbot = get_chatbot_instance()
    try:
        try:
            msg = "嗨小伙伴，长时间用眼容易疲劳哦，快休息一下吧！"
            chatbot.speak_text(msg)
        except Exception as e:
            print("发送语音失败")
        success = chatbot.serial_handler.send_command(0x21, [0] * 8)
        if success:
            print("串口命令发送成功: 远眺提醒")
            return "success"
        else:
            print("串口命令发送失败: 远眺提醒")
            return "串口命令发送失败，未执行远眺提醒操作"
    except Exception as e:
        print(f"发送远眺提醒命令时出错: {str(e)}")
        return "远眺提醒命令执行出错，请检查串口连接"

def get_status():
    """获取台灯状态"""
    print("==>获取台灯状态<==")
    lampbot = get_lampbot_instance()
    result = None
    try:
        if (lampbot is not None) and getattr(lampbot, 'avilable', False):
            result = lampbot.update_status()
        else:
            print("Lampbot 服务不可用，无法获取状态")
            return None

        chatbot = get_chatbot_instance()
        if hasattr(chatbot, 'lamp_status'):
            chatbot.lamp_status['last_update'] = datetime.now().isoformat()
        return result
    except Exception as e:
        # 安全日志输出，避免 logger 不存在再次抛错
        try:
            chatbot = get_chatbot_instance()
            if hasattr(chatbot, 'logger') and chatbot.logger:
                chatbot.logger.error(f"获取台灯状态失败: {e}")
            else:
                print(f"获取台灯状态失败: {e}")
        except Exception:
            print(f"获取台灯状态失败: {e}")
        return None

def arm_forward():
    """机械臂向前移动"""
    print("==>机械臂向前移动<==")
    lampbot = get_lampbot_instance()
    try:
<<<<<<< HEAD
        if (not lampbot == None) and lampbot.avilable:
            success = lampbot.arm_forward()
=======
        # msg = "稍等我帮你调整一下哦！"
        # chatbot.speak_text(msg)
        success = chatbot.serial_handler.send_command(0x30, [0] * 8)
>>>>>>> 18aede9b
        if success:
            print("串口命令发送成功: 机械臂向前移动")
            return "success"
        else:
            print("串口命令发送失败: 机械臂向前移动")
            return "串口命令发送失败，未执行机械臂向前移动操作"
    except Exception as e:
        print(f"发送机械臂向前移动命令时出错: {str(e)}")
        return "机械臂向前移动命令执行出错，请检查串口连接"

def arm_backward():
    """机械臂向后移动"""
    print("==>机械臂向后移动<==")
    lampbot = get_lampbot_instance()
    try:
<<<<<<< HEAD
        if (not lampbot == None) and lampbot.avilable:
            success = lampbot.arm_backward()
=======
        # msg = "稍等我帮你调整一下哦！"
        # chatbot.speak_text(msg)
        success = chatbot.serial_handler.send_command(0x31, [0] * 8)
>>>>>>> 18aede9b
        if success:
            print("串口命令发送成功: 机械臂向后移动")
            return "success"
        else:
            print("串口命令发送失败: 机械臂向后移动")
            return "串口命令发送失败，未执行机械臂向后移动操作"
    except Exception as e:
        print(f"发送机械臂向后移动命令时出错: {str(e)}")
        return "机械臂向后移动命令执行出错，请检查串口连接"

def arm_left():
    """机械臂左转"""
    print("==>机械臂左转<==")
    lampbot = get_lampbot_instance()
    try:
<<<<<<< HEAD
        if (not lampbot == None) and lampbot.avilable:
            success = lampbot.arm_left()
=======
        # msg = "稍等我帮你调整一下哦！"
        # chatbot.speak_text(msg)
        success = chatbot.serial_handler.send_command(0x32, [0] * 8)
>>>>>>> 18aede9b
        if success:
            print("串口命令发送成功: 机械臂左转")
            return "success"
        else:
            print("串口命令发送失败: 机械臂左转")
            return "串口命令发送失败，未执行机械臂左转操作"
    except Exception as e:
        print(f"发送机械臂左转命令时出错: {str(e)}")
        return "机械臂左转命令执行出错，请检查串口连接"

def arm_right():
    """机械臂右转"""
    print("==>机械臂右转<==")
    lampbot = get_lampbot_instance()
    try:
<<<<<<< HEAD
        if (not lampbot == None) and lampbot.avilable:
            success = lampbot.arm_right()
=======
        # msg = "稍等我帮你调整一下哦！"
        # chatbot.speak_text(msg)
        success = chatbot.serial_handler.send_command(0x33, [0] * 8)
>>>>>>> 18aede9b
        if success:
            print("串口命令发送成功: 机械臂右转")
            return "success"
        else:
            print("串口命令发送失败: 机械臂右转")
            return "串口命令发送失败，未执行机械臂右转操作"
    except Exception as e:
        print(f"发送机械臂右转命令时出错: {str(e)}")
        return "机械臂右转命令执行出错，请检查串口连接"

# 更新工具函数映射
tools_map = {
    "light_on": light_on,
    "light_off": light_off,
    "light_brighter": light_brighter,
    "light_dimmer": light_dimmer,
    "color_temperature_up": color_temperature_up,
    "color_temperature_down": color_temperature_down,
    "posture_reminder": posture_reminder,
    "vision_reminder": vision_reminder,
    "get_status": get_status,
    "arm_forward": arm_forward,
    "arm_backward": arm_backward,
    "arm_left": arm_left,
    "arm_right": arm_right,
    "reading_mode": reading_mode,
    "learning_mode": learning_mode,  
}


def main():
    chatbot = ChatbotService()
    _chatbot_instance = chatbot  # 将实例赋值给全局变量
    print("==>语音助手服务开始启动<==")
    chatbot.initialize()
    
    # # 朗读开场白
    chatbot.speak_text("小可爱，你好！我是瞳灵智能台灯，我能开关灯光、调节亮度，让房间变亮或者变暗哦！还能控制机械臂把光照到你需要的地方呢，有什么需要就告诉我吧！")
    time.sleep(2)

    # 随机生成的开场白
    # msg = "你好，请尽量简短地介绍一下自己的功能，控制在两句话以内，不要举例。"
    # chatbot.send_message(msg)
    # time.sleep(2)

    # 进入正常对话循环
    while True:
        chatbot.chat_loop()

if __name__ == "__main__":
    main()<|MERGE_RESOLUTION|>--- conflicted
+++ resolved
@@ -383,15 +383,10 @@
     print("==>打开灯光<==")
     lampbot = get_lampbot_instance()
     try:
-<<<<<<< HEAD
-        if (not lampbot == None) and lampbot.avilable:
-            success = lampbot.light_on()
-=======
         # msg = "稍等我帮你开灯哦！"
         # chatbot.speak_text(msg)  # 朗读开灯提示
         # 使用serial_module中的send_command方法
         success = chatbot.serial_handler.send_command(0x14, [0] * 8)
->>>>>>> 18aede9b
         if success:
             print("串口命令发送成功: 开灯")
             return "success"
@@ -407,15 +402,10 @@
     print("==>关闭灯光<==")
     lampbot = get_lampbot_instance()
     try:
-<<<<<<< HEAD
-        if (not lampbot == None) and lampbot.avilable:
-            success = lampbot.light_off()
-=======
         # msg = "稍等我帮你关灯哦！"
         # chatbot.speak_text(msg)  # 朗读关灯提示
         # 使用serial_module中的send_command方法
         success = chatbot.serial_handler.send_command(0x15, [0] * 8)
->>>>>>> 18aede9b
         if success:
             print("串口命令发送成功: 关灯")
             return "success"
@@ -431,15 +421,10 @@
     print("==>调高灯光亮度<==")
     lampbot = get_lampbot_instance()
     try:
-<<<<<<< HEAD
-        if(not lampbot == None) and lampbot.avilable:
-            success = lampbot.light_brighter()
-=======
         # msg = "稍等我帮你调整一下哦！"
         # chatbot.speak_text(msg) 
         # 使用serial_module中的send_command方法
         success = chatbot.serial_handler.send_command(0x10, [0] * 8)
->>>>>>> 18aede9b
         if success:
             print("串口命令发送成功: 调高灯光亮度")
             return "success"
@@ -455,15 +440,10 @@
     print("==>调低灯光亮度<==")
     lampbot = get_lampbot_instance()
     try:
-<<<<<<< HEAD
-        if (not lampbot == None) and lampbot.avilable:
-            success = lampbot.light_dimmer()
-=======
         # msg = "稍等我帮你调整一下哦！"
         # chatbot.speak_text(msg)
         # 使用serial_module中的send_command方法
         success = chatbot.serial_handler.send_command(0x11, [0] * 8)
->>>>>>> 18aede9b
         if success:
             print("串口命令发送成功: 调低灯光亮度")
             return "success"
@@ -479,14 +459,9 @@
     print("==>提升光照色温<==")
     lampbot = get_lampbot_instance()
     try:
-<<<<<<< HEAD
-        if (not lampbot == None) and lampbot.avilable:
-            success = lampbot.color_temperature_up()
-=======
         # msg = "稍等我帮你调整一下哦！"
         # chatbot.speak_text(msg)
         success = chatbot.serial_handler.send_command(0x12, [0] * 8)
->>>>>>> 18aede9b
         if success:
             print("串口命令发送成功: 提升光照色温")
             return "success"
@@ -502,14 +477,9 @@
     print("==>降低光照色温<==")
     lampbot = get_lampbot_instance()
     try:
-<<<<<<< HEAD
-        if (not lampbot == None) and lampbot.avilable:
-            success = lampbot.color_temperature_down()
-=======
         # msg = "稍等我帮你调整一下哦！"
         # chatbot.speak_text(msg)
         success = chatbot.serial_handler.send_command(0x13, [0] * 8)
->>>>>>> 18aede9b
         if success:
             print("串口命令发送成功: 降低光照色温")
             return "success"
@@ -564,15 +534,10 @@
     print("==>进行阅读模式<==")
     lampbot = get_lampbot_instance()
     try:
-<<<<<<< HEAD
-        if (not lampbot == None) and lampbot.avilable:
-            success = lampbot.reading_mode()
-=======
         # msg = "稍等我帮你打开阅读模式哦！"
         # chatbot.speak_text(msg)
         # 使用serial_module中的send_command方法
         success = chatbot.serial_handler.send_command(0x50, [0] * 8)
->>>>>>> 18aede9b
         if success:
             print("串口命令发送成功: 阅读模式")
             return "success"
@@ -588,15 +553,10 @@
     print("==>进行学习模式<==")
     lampbot = get_lampbot_instance()
     try:
-<<<<<<< HEAD
-        if (not lampbot == None) and lampbot.avilable:
-            success = lampbot.learning_mode()
-=======
         # msg = "稍等我帮你打开学习模式哦！"
         # chatbot.speak_text(msg)
         # 使用serial_module中的send_command方法
         success = chatbot.serial_handler.send_command(0x51, [0] * 8)
->>>>>>> 18aede9b
         if success:
             print("串口命令发送成功: 进行学习模式")
             return "success"
@@ -612,15 +572,10 @@
     print("==>进行远眺提醒<==")
     lampbot = get_lampbot_instance()
     try:
-<<<<<<< HEAD
-        if (not lampbot == None) and lampbot.avilable:
-            success = lampbot.vision_reminder()
-=======
         # msg = "不如稍微休息一下，远眺一下哦！"
         # chatbot.speak_text(msg)
         # 使用serial_module中的send_command方法
         success = chatbot.serial_handler.send_command(0x21, [0] * 8)
->>>>>>> 18aede9b
         if success:
             print("串口命令发送成功: 远眺提醒")
             return "success"
@@ -685,14 +640,9 @@
     print("==>机械臂向前移动<==")
     lampbot = get_lampbot_instance()
     try:
-<<<<<<< HEAD
-        if (not lampbot == None) and lampbot.avilable:
-            success = lampbot.arm_forward()
-=======
         # msg = "稍等我帮你调整一下哦！"
         # chatbot.speak_text(msg)
         success = chatbot.serial_handler.send_command(0x30, [0] * 8)
->>>>>>> 18aede9b
         if success:
             print("串口命令发送成功: 机械臂向前移动")
             return "success"
@@ -708,14 +658,9 @@
     print("==>机械臂向后移动<==")
     lampbot = get_lampbot_instance()
     try:
-<<<<<<< HEAD
-        if (not lampbot == None) and lampbot.avilable:
-            success = lampbot.arm_backward()
-=======
         # msg = "稍等我帮你调整一下哦！"
         # chatbot.speak_text(msg)
         success = chatbot.serial_handler.send_command(0x31, [0] * 8)
->>>>>>> 18aede9b
         if success:
             print("串口命令发送成功: 机械臂向后移动")
             return "success"
@@ -731,14 +676,9 @@
     print("==>机械臂左转<==")
     lampbot = get_lampbot_instance()
     try:
-<<<<<<< HEAD
-        if (not lampbot == None) and lampbot.avilable:
-            success = lampbot.arm_left()
-=======
         # msg = "稍等我帮你调整一下哦！"
         # chatbot.speak_text(msg)
         success = chatbot.serial_handler.send_command(0x32, [0] * 8)
->>>>>>> 18aede9b
         if success:
             print("串口命令发送成功: 机械臂左转")
             return "success"
@@ -754,14 +694,9 @@
     print("==>机械臂右转<==")
     lampbot = get_lampbot_instance()
     try:
-<<<<<<< HEAD
-        if (not lampbot == None) and lampbot.avilable:
-            success = lampbot.arm_right()
-=======
         # msg = "稍等我帮你调整一下哦！"
         # chatbot.speak_text(msg)
         success = chatbot.serial_handler.send_command(0x33, [0] * 8)
->>>>>>> 18aede9b
         if success:
             print("串口命令发送成功: 机械臂右转")
             return "success"
